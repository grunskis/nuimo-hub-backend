#!/bin/sh

# "piggyback" on the existing tox environment
DEVPI="$TRAVIS_BUILD_DIR/application/.tox/py35/bin/devpi"

echo $PIP
echo $DEVPI
echo $PWD
echo $TRAVIS_BRANCH
echo $TRAVIS_PULL_REQUEST
echo "https://pypi.senic.com/${TRAVIS_REPO_SLUG%/*}/master"

if [ "$TRAVIS_BRANCH" = "master" ] && [ "$TRAVIS_PULL_REQUEST" = "false" ] ; then
<<<<<<< HEAD
    $PIP install senic.nuimo_hub[development]
=======
>>>>>>> bb5eea8c
    $DEVPI use "https://pypi.senic.com/${TRAVIS_REPO_SLUG%/*}/master"
    $DEVPI login $devpi_user --password="$devpi_password"
    $DEVPI upload --no-vcs --with-docs --formats bdist_wheel
else
    echo "Not building for branch '$TRAVIS_BRANCH'"
fi<|MERGE_RESOLUTION|>--- conflicted
+++ resolved
@@ -3,18 +3,8 @@
 # "piggyback" on the existing tox environment
 DEVPI="$TRAVIS_BUILD_DIR/application/.tox/py35/bin/devpi"
 
-echo $PIP
-echo $DEVPI
-echo $PWD
-echo $TRAVIS_BRANCH
-echo $TRAVIS_PULL_REQUEST
-echo "https://pypi.senic.com/${TRAVIS_REPO_SLUG%/*}/master"
 
 if [ "$TRAVIS_BRANCH" = "master" ] && [ "$TRAVIS_PULL_REQUEST" = "false" ] ; then
-<<<<<<< HEAD
-    $PIP install senic.nuimo_hub[development]
-=======
->>>>>>> bb5eea8c
     $DEVPI use "https://pypi.senic.com/${TRAVIS_REPO_SLUG%/*}/master"
     $DEVPI login $devpi_user --password="$devpi_password"
     $DEVPI upload --no-vcs --with-docs --formats bdist_wheel
